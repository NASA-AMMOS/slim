--- conflicted
+++ resolved
@@ -277,7 +277,25 @@
     ]
   },
   {
-<<<<<<< HEAD
+    "title": "Container Vulnerability Scanning",
+    "uri": "/slim/docs/guides/software-lifecycle/security/container-vulnerability-scanning",
+    "category": "software lifecycle",
+    "description": "A guide to scanning containers and container repositories for security vulnerabilities both manually and automatically using Grype.",
+    "tags": [
+      "software-lifecycle",
+      "security",
+      "vulnerability-scanning",
+      "tools"
+    ],
+    "assets": [
+      {
+        "name": "Grype Pre-commit Configuration",
+        "type": "text/yaml",
+        "uri": "https://raw.githubusercontent.com/NASA-AMMOS/slim/main/static/assets/software-lifecycle/security/container-vulnerability-scanning/.pre-commit-config.yaml"
+      }
+    ]
+  },
+  {
     "title": "Website",
     "uri": "/slim/docs/guides/information-sharing/website",
     "category": "documentation",
@@ -286,24 +304,13 @@
       "documentation",
       "website",
       "tools"
-=======
-    "title": "Container Vulnerability Scanning",
-    "uri": "/slim/docs/guides/software-lifecycle/security/container-vulnerability-scanning",
-    "category": "software lifecycle",
-    "description": "A guide to scanning containers and container repositories for security vulnerabilities both manually and automatically using Grype.",
-    "tags": [
-      "software-lifecycle",
-      "security",
-      "vulnerability-scanning",
-      "tools"
-    ],
-    "assets": [
-      {
-        "name": "Grype Pre-commit Configuration",
-        "type": "text/yaml",
-        "uri": "https://raw.githubusercontent.com/NASA-AMMOS/slim/main/static/assets/software-lifecycle/security/container-vulnerability-scanning/.pre-commit-config.yaml"
-      }
->>>>>>> e6669b50
+    ],
+    "assets": [
+      {
+        "name": "SLIM's Docusaurus Website Starter Kit (Git Project)",
+        "type": "application/x-git",
+        "uri": "https://github.com/NASA-AMMOS/slim-docsite-template.git"
+      }
     ]
   }
   
