[
  {
    "title": "GOVERNANCE.md",
    "uri": "/slim/docs/guides/governance/governance-model",
    "category": "governance",
    "description": "A governance model template seeking to generalize how most government-sponsored open source projects can expect to operate in the open source arena.",
    "tags": [
      "governance",
      "templates",
      "repository-setup",
      "github"
    ],
    "assets": [
      {
        "name": "Governance Template (Small Teams)",
        "type": "text/md",
        "uri": "https://raw.githubusercontent.com/NASA-AMMOS/slim/main/static/assets/governance/governance-model/GOVERNANCE-TEMPLATE-SMALL-TEAMS.md"
      },
      {
        "name": "Governance Template (Medium Teams)",
        "type": "text/md",
        "uri": "https://raw.githubusercontent.com/NASA-AMMOS/slim/main/static/assets/governance/governance-model/GOVERNANCE-TEMPLATE-MEDIUM-TEAMS.md"
      },
      {
        "name": "Governance Template (Large Teams)",
        "type": "text/md",
        "uri": "https://raw.githubusercontent.com/NASA-AMMOS/slim/main/static/assets/governance/governance-model/GOVERNANCE-TEMPLATE-LARGE-TEAMS.md"
      }
    ]
  },
  {
    "title": "Secrets Detection",
    "uri": "/slim/docs/guides/software-lifecycle/security/secrets-detection",
    "category": "software lifecycle",
    "description": "Detect-secrets is a security tool that scans code repositories to identify and prevent the accidental inclusion of sensitive information, such as API keys or passwords, by utilizing various detection techniques.",
    "tags": [
      "software-lifecycle",
      "security",
      "testing",
      "tools"
    ],
    "assets": [
      {
        "name": "GitHub Action Workflow Scan",
        "type": "text/yaml",
        "uri": "https://raw.githubusercontent.com/NASA-AMMOS/slim/main/static/assets/software-lifecycle/security/secrets-detection/detect-secrets.yaml"
      },
      {
        "name": "Scan Pre-commit Configuration",
        "type": "text/yaml",
        "uri": "https://raw.githubusercontent.com/NASA-AMMOS/slim/main/static/assets/software-lifecycle/security/secrets-detection/pre-commit-config.yml"
      }
    ]
  },
  {
    "title": "README.md",
    "uri": "/slim/docs/guides/documentation/readme",
    "category": "communication",
    "description": "A template that can be used to help developers and users understand your repository's project code concisely and clearly.",
    "tags": [
      "communication",
      "documentation",
      "repository-setup",
      "templates",
      "github"
    ],
    "assets": [
      {
        "name": "README Template",
        "type": "text/md",
        "uri": "https://raw.githubusercontent.com/NASA-AMMOS/slim/main/static/assets/communication/readme/README.md"
      }
    ]
  },
  {
    "title": "Issue Ticket Templates",
    "uri": "/slim/docs/guides/governance/contributions/issue-templates/",
    "category": "governance",
    "description": "Issue tickets templates helping development teams keep the language of bug, feature, and other types of issues readable and consistent.",
    "tags": [
      "governance",
      "templates",
      "repository-setup",
      "github"
    ],
    "assets": [
      {
        "name": "Bug Report Template (Markdown)",
        "type": "text/md",
        "uri": "https://raw.githubusercontent.com/NASA-AMMOS/slim/main/static/assets/governance/issue-templates/bug_report.md"
      },
      {
        "name": "Bug Report Template (GitHub Form)",
        "type": "text/yml",
        "uri": "https://raw.githubusercontent.com/NASA-AMMOS/slim/main/static/assets/governance/issue-templates/bug_report.yml"
      },
      {
        "name": "New Feature Template (Markdown)",
        "type": "text/md",
        "uri": "https://raw.githubusercontent.com/NASA-AMMOS/slim/main/static/assets/governance/issue-templates/new_feature.md"
      },
      {
        "name": "New Feature Template (GitHub Form)",
        "type": "text/md",
        "uri": "https://raw.githubusercontent.com/NASA-AMMOS/slim/main/static/assets/governance/issue-templates/new_feature.yml"
      }
    ]
  },
  {
    "title": "Change Log",
    "uri": "/slim/docs/guides/documentation/change-log/",
    "category": "documentation",
    "description": "A guide on creating and maintaining a human-readable change log for software development projects, emphasizing the importance of a `CHANGELOG.md` file.",
    "tags": [
      "documentation",
      "versioning",
      "templates",
      "repository-setup",
      "github"
    ],
    "assets": [
      {
        "name": "Keep A Changelog Template",
        "type": "text/md",
        "uri": "https://raw.githubusercontent.com/NASA-AMMOS/slim/main/static/assets/communication/changelog/CHANGELOG.md"
      }
    ]
  },
  {
    "title": "Documentation Hosts",
    "uri": "/slim/docs/guides/documentation/documentation-hosts/trade-study-hostingdocs-user",
    "category": "documentation",
    "description": "A guide on possible use cases and recommended tools for hosting various types of documentation with a call for contributions.",
    "tags": [
      "documentation",
      "trade-studies",
      "tools"
    ]
  },
  {
    "title": "Pull Requests",
    "uri": "/slim/docs/guides/governance/contributions/pull-requests",
    "category": "governance",
    "description": "A guide outlining how to implement a pre-filled pull request template to provide guidance to potential contributors on GitHub.",
    "tags": [
      "github",
      "templates",
      "governance",
      "repository-setup"
    ],
    "assets": [
      {
        "name": "Pull Request Template",
        "type": "text/md",
        "uri": "https://raw.githubusercontent.com/NASA-AMMOS/slim/main/static/assets/governance/pull-requests/PULL_REQUEST_TEMPLATE.md"
      }
    ]
  },
  {
    "title": "Code of Conduct",
    "uri": "/slim/docs/guides/governance/contributions/code-of-conduct",
    "category": "governance",
    "description": "A guide on how to create and implement a code of conduct for project teams, with a specific recommendation to use the Contributor Covenant.",
    "tags": [
      "governance",
      "repository-setup",
      "github",
      "templates"
    ],
    "assets": [
      {
        "name": "Contributor Covenant Code of Conduct",
        "type": "text/md",
        "uri": "https://www.contributor-covenant.org/version/2/1/code_of_conduct/code_of_conduct.md"
      }
    ]
  },
  {
    "title": "Contributing Guide",
    "uri": "/slim/docs/guides/governance/contributions/contributing-guide",
    "category": "governance",
    "description": "A detailed guide about creating a contributing guide for your project, featuring a customizable template and instructions on how to use it.",
    "tags": [
      "templates",
      "governance",
      "repository-setup",
      "github",
      "templates"
    ],
    "assets": [
      {
        "name": "Contributing Guide Template",
        "type": "text/md",
        "uri": "https://raw.githubusercontent.com/NASA-AMMOS/slim/main/static/assets/governance/contributing-guide/CONTRIBUTING.md"
      }
    ]
  },
  {
    "title": "Python Starter Kit",
    "uri": "/slim/docs/guides/software-lifecycle/application-starter-kits/python-starter-kit",
    "category": "software-lifecycle",
    "description": "A guide to a complete, deployment-ready Python 3 application that's bundled into a reusable template repository for quick implementation, with integrated build, release, and publish on GitHub.",
    "tags": [
      "python",
      "templates",
      "repository-setup",
      "continuous-integration",
      "github"
    ]
  },
  {
    "title": "Continuous Integration Frameworks",
    "uri": "/slim/docs/guides/software-lifecycle/continuous-integration/continuous-integration-frameworks",
    "category": "software lifecycle",
    "description": "An overview of different continuous integration frameworks and their use cases.",
    "tags": [
      "tools",
      "continuous-integration",
      "trade-studies"
    ]
  },
  {
    "title": "Reference Architectures",
    "uri": "/slim/docs/guides/software-lifecycle/continuous-integration/reference-architecture",
    "category": "software lifecycle",
    "description": "A high-level reference guide for the implementation of continuous integration best practices, detailing structure, component interrelationships, and processes.",
    "tags": [
      "continuous-integration",
      "testing",
      "versioning",
      "devops"
    ]
  },
  {
    "title": "Continuous Testing",
    "uri": "/slim/docs/guides/software-lifecycle/continuous-testing/",
    "category": "software lifecycle",
    "description": "An extensive list of resources and tools for continuous testing including module testing, service endpoint testing, performance testing, and mobile testing among others.",
    "tags": [
      "testing",
      "tools"
    ],
    "assets": [
      {
        "name": "TESTING.md Test Plan",
        "type": "text/md",
        "uri": "https://raw.githubusercontent.com/NASA-AMMOS/slim/main/static/assets/software-lifecycle/continuous-testing/TESTING.md"
      },
      {
        "name": "Static Tests Pre-commit Configuration",
        "type": "text/md",
        "uri": "https://raw.githubusercontent.com/NASA-AMMOS/slim/refs/heads/main/static/assets/software-lifecycle/continuous-testing/pre-commit-config.yaml"
      }
    ]
  },
  {
    "title": "GitHub Security Best Practices",
    "uri": "/slim/docs/guides/software-lifecycle/security/github-security",
    "category": "software lifecycle",
    "description": "Recommendations for enabling GitHub security features for repositories, including using GitHub native tools like CodeQL, code scanning and more.",
    "tags": [
      "software-lifecycle",
      "security",
      "testing",
      "tools"
    ]
  },
  {
    "title": "Metrics Tracking",
    "uri": "/slim/docs/guides/software-lifecycle/metrics",
    "category": "software lifecycle",
    "description": "Recommendations for metrics collection and an installation tool for Apache DevLake.",
    "tags": [
      "software-lifecycle",
      "metrics",
      "tools"
    ]
  },
  {
    "title": "Container Vulnerability Scanning",
    "uri": "/slim/docs/guides/software-lifecycle/security/container-vulnerability-scanning",
    "category": "software lifecycle",
    "description": "A guide to scanning containers and container repositories for security vulnerabilities both manually and automatically using Grype.",
    "tags": [
      "software-lifecycle",
      "security",
      "vulnerability-scanning",
      "tools"
    ],
    "assets": [
      {
        "name": "Grype Pre-commit Configuration",
        "type": "text/yaml",
        "uri": "https://raw.githubusercontent.com/NASA-AMMOS/slim/main/static/assets/software-lifecycle/security/container-vulnerability-scanning/.pre-commit-config.yaml"
      }
    ]
  },
  {
<<<<<<< HEAD
    "title": "Website",
    "uri": "/slim/docs/guides/information-sharing/website",
    "category": "documentation",
    "description": "Template project to help set up a software product website with documentation.",
    "tags": [
      "documentation",
      "website",
      "tools"
    ],
    "assets": [
      {
        "name": "SLIM's Docusaurus Website Starter Kit (Git Project)",
        "type": "application/x-git",
        "uri": "https://github.com/NASA-AMMOS/slim-docsite-template.git"
      }
=======
    "title": "Continuous Delivery",
    "uri": "/slim/docs/guides/software-lifecycle/continuous-delivery",
    "category": "software lifecycle",
    "description": "A guide for setting up a continuous delivery pipeline, automating release builds to external repositories.",
    "tags": [
      "continuous-delivery",
      "automation",
      "pipelines",
      "software-lifecycle"
>>>>>>> 6cab886d
    ]
  }
]<|MERGE_RESOLUTION|>--- conflicted
+++ resolved
@@ -296,7 +296,6 @@
     ]
   },
   {
-<<<<<<< HEAD
     "title": "Website",
     "uri": "/slim/docs/guides/information-sharing/website",
     "category": "documentation",
@@ -312,7 +311,9 @@
         "type": "application/x-git",
         "uri": "https://github.com/NASA-AMMOS/slim-docsite-template.git"
       }
-=======
+    ]
+  },
+  {
     "title": "Continuous Delivery",
     "uri": "/slim/docs/guides/software-lifecycle/continuous-delivery",
     "category": "software lifecycle",
@@ -322,7 +323,6 @@
       "automation",
       "pipelines",
       "software-lifecycle"
->>>>>>> 6cab886d
     ]
   }
 ]