[
<<<<<<< HEAD
    { 
      "title": "GOVERNANCE.md",
      "uri": "/slim/docs/guides/governance/governance-model", 
      "category": "governance",
      "description": "A governance model template seeking to generalize how most government-sponsored open source projects can expect to operate in the open source arena.",
      "tags": [
        "governance",
        "templates",
        "repository-setup",
        "github"
      ]
    },
    { 
      "title": "Secrets Detection", 
      "uri": "/slim/docs/guides/software-lifecycle/security/secrets-detection", 
      "category": "software lifecycle",
      "description": "Detect-secrets is a security tool that scans code repositories to identify and prevent the accidental inclusion of sensitive information, such as API keys or passwords, by utilizing various detection techniques.",
      "tags": [
        "software-lifecycle",
        "security",
        "testing",
        "tools"
      ]
    },
    { 
      "title": "README.md",
      "uri": "/slim/docs/guides/documentation/readme",
      "category": "documentation",
      "description": "A template that can be used to help developers and users understand your repository's project code concisely and clearly.",
      "tags": [
        "documentation",
        "repository-setup",
        "templates",
        "github"
      ]
    },
    { 
      "title": "Issue Ticket Templates",
      "uri": "/slim/docs/guides/governance/contributions/issue-templates/",
      "category": "documentation",
      "description": "Issue tickets templates helping development teams keep the language of bug, feature, and other types of issues readable and consistent.",
      "tags": [
        "documentation",
        "templates",
        "repository-setup",
        "github"
      ]
    },
    {
      "title": "Change Log",
      "uri": "/slim/docs/guides/documentation/change-log/",
      "category": "documentation",
      "description": "A guide on creating and maintaining a human-readable change log for software development projects, emphasizing the importance of a `CHANGELOG.md` file.",
      "tags": [
        "documentation",
        "versioning",
        "templates",
        "repository-setup",
        "github"
      ]
    },
    {
      "title": "Documentation Hosts",
      "uri": "/slim/docs/guides/documentation/documentation-hosts/trade-study-hostingdocs-user",
      "category": "documentation",
      "description": "A guide on possible use cases and recommended tools for hosting various types of documentation with a call for contributions.",
      "tags": [
        "documentation",
        "trade-studies",
        "tools"
      ]
    },
    {
      "title": "Pull Requests",
      "uri": "/slim/docs/guides/governance/contributions/change-request-templates",
      "category": "governance",
      "description": "A guide outlining how to implement a pre-filled pull request template to provide guidance to potential contributors on GitHub.",
      "tags": [
        "github",
        "templates",
        "governance",
        "repository-setup"
      ]
    },
    {
      "title": "Code of Conduct",
      "uri": "/slim/docs/guides/governance/contributions/code-of-conduct",
      "category": "governance",
      "description": "A guide on how to create and implement a code of conduct for project teams, with a specific recommendation to use the Contributor Covenant.",
      "tags": [
        "governance",
        "repository-setup",
        "github",
        "templates"
      ]
    },
    {
      "title": "Contributing Guide",
      "uri": "/slim/docs/guides/governance/contributions/contributing-guide",
      "category": "governance",
      "description": "A detailed guide about creating a contributing guide for your project, featuring a customizable template and instructions on how to use it.",
      "tags": [
        "templates",
        "governance",
        "repository-setup",
        "github",
        "templates"
      ]
    },
    {
      "title": "Python Starter Kit",
      "uri": "/slim/docs/guides/software-lifecycle/application-starter-kits/python-starter-kit",
      "category": "software-lifecycle",
      "description": "A guide to a complete, deployment-ready Python 3 application that's bundled into a reusable template repository for quick implementation, with integrated build, release, and publish on GitHub.",
      "tags": [
        "python",
        "templates",
        "repository-setup",
        "continuous-integration",
        "github"
      ]
    },
    {
      "title": "Continuous Integration Frameworks",
      "uri": "/slim/docs/guides/software-lifecycle/continuous-integration/continuous-integration-frameworks",
      "category": "software lifecycle",
      "description": "An overview of different continuous integration frameworks and their use cases.",
      "tags": [
        "tools",
        "continuous-integration",
        "trade-studies"
      ]
    },
    {
      "title": "Reference Architectures",
      "uri": "/slim/docs/guides/software-lifecycle/continuous-integration/reference-architecture",
      "category": "software lifecycle",
      "description": "A high-level reference guide for the implementation of continuous integration best practices, detailing structure, component interrelationships, and processes.",
      "tags": [
        "continuous-integration",
        "testing",
        "versioning",
        "devops"
      ]
    },
    {
      "title": "Continuous Testing",
      "uri": "/slim/docs/guides/software-lifecycle/continuous-testing/",
      "category": "software lifecycle",
      "description": "An extensive guide for enacting continuous testing including setting up a test plan, writing unit and system level tests, as well as automating deployments of those tests.",
      "tags": [
        "testing",
        "tools",
        "llm",
        "robot-framework",
        "automation",
        "ai",
        "deployment"
      ]
    },
    { 
      "title": "GitHub Security Best Practices", 
      "uri": "/slim/docs/guides/software-lifecycle/security/github-security", 
      "category": "software lifecycle",
      "description": "Recommendations for enabling GitHub security features for repositories, including using GitHub native tools like CodeQL, code scanning and more.",
      "tags": [
        "software-lifecycle",
        "security",
        "testing",
        "tools"
      ]
    }
=======
  {
    "title": "GOVERNANCE.md",
    "uri": "/slim/docs/guides/governance/governance-model",
    "category": "governance",
    "description": "A governance model template seeking to generalize how most government-sponsored open source projects can expect to operate in the open source arena.",
    "tags": [
      "governance",
      "templates",
      "repository-setup",
      "github"
    ]
  },
  {
    "title": "Secrets Detection",
    "uri": "/slim/docs/guides/software-lifecycle/security/secrets-detection",
    "category": "software lifecycle",
    "description": "Detect-secrets is a security tool that scans code repositories to identify and prevent the accidental inclusion of sensitive information, such as API keys or passwords, by utilizing various detection techniques.",
    "tags": [
      "software-lifecycle",
      "security",
      "testing",
      "tools"
    ]
  },
  {
    "title": "README.md",
    "uri": "/slim/docs/guides/documentation/readme",
    "category": "documentation",
    "description": "A template that can be used to help developers and users understand your repository's project code concisely and clearly.",
    "tags": [
      "documentation",
      "repository-setup",
      "templates",
      "github"
    ]
  },
  {
    "title": "Issue Ticket Templates",
    "uri": "/slim/docs/guides/governance/contributions/issue-templates/",
    "category": "documentation",
    "description": "Issue tickets templates helping development teams keep the language of bug, feature, and other types of issues readable and consistent.",
    "tags": [
      "documentation",
      "templates",
      "repository-setup",
      "github"
    ]
  },
  {
    "title": "Change Log",
    "uri": "/slim/docs/guides/documentation/change-log/",
    "category": "documentation",
    "description": "A guide on creating and maintaining a human-readable change log for software development projects, emphasizing the importance of a `CHANGELOG.md` file.",
    "tags": [
      "documentation",
      "versioning",
      "templates",
      "repository-setup",
      "github"
    ]
  },
  {
    "title": "Documentation Hosts",
    "uri": "/slim/docs/guides/documentation/documentation-hosts/trade-study-hostingdocs-user",
    "category": "documentation",
    "description": "A guide on possible use cases and recommended tools for hosting various types of documentation with a call for contributions.",
    "tags": [
      "documentation",
      "trade-studies",
      "tools"
    ]
  },
  {
    "title": "Pull Requests",
    "uri": "/slim/docs/guides/governance/contributions/pull-requests",
    "category": "governance",
    "description": "A guide outlining how to implement a pre-filled pull request template to provide guidance to potential contributors on GitHub.",
    "tags": [
      "github",
      "templates",
      "governance",
      "repository-setup"
    ]
  },
  {
    "title": "Code of Conduct",
    "uri": "/slim/docs/guides/governance/contributions/code-of-conduct",
    "category": "governance",
    "description": "A guide on how to create and implement a code of conduct for project teams, with a specific recommendation to use the Contributor Covenant.",
    "tags": [
      "governance",
      "repository-setup",
      "github",
      "templates"
    ]
  },
  {
    "title": "Contributing Guide",
    "uri": "/slim/docs/guides/governance/contributions/contributing-guide",
    "category": "governance",
    "description": "A detailed guide about creating a contributing guide for your project, featuring a customizable template and instructions on how to use it.",
    "tags": [
      "templates",
      "governance",
      "repository-setup",
      "github",
      "templates"
    ]
  },
  {
    "title": "Python Starter Kit",
    "uri": "/slim/docs/guides/software-lifecycle/application-starter-kits/python-starter-kit",
    "category": "software-lifecycle",
    "description": "A guide to a complete, deployment-ready Python 3 application that's bundled into a reusable template repository for quick implementation, with integrated build, release, and publish on GitHub.",
    "tags": [
      "python",
      "templates",
      "repository-setup",
      "continuous-integration",
      "github"
    ]
  },
  {
    "title": "Continuous Integration Frameworks",
    "uri": "/slim/docs/guides/software-lifecycle/continuous-integration/continuous-integration-frameworks",
    "category": "software lifecycle",
    "description": "An overview of different continuous integration frameworks and their use cases.",
    "tags": [
      "tools",
      "continuous-integration",
      "trade-studies"
    ]
  },
  {
    "title": "Reference Architectures",
    "uri": "/slim/docs/guides/software-lifecycle/continuous-integration/reference-architecture",
    "category": "software lifecycle",
    "description": "A high-level reference guide for the implementation of continuous integration best practices, detailing structure, component interrelationships, and processes.",
    "tags": [
      "continuous-integration",
      "testing",
      "versioning",
      "devops"
    ]
  },
  {
    "title": "Continuous Testing",
    "uri": "/slim/docs/guides/software-lifecycle/continuous-testing/",
    "category": "software lifecycle",
    "description": "An extensive list of resources and tools for continuous testing including module testing, service endpoint testing, performance testing, and mobile testing among others.",
    "tags": [
      "testing",
      "tools"
    ]
  },
  {
    "title": "GitHub Security Best Practices",
    "uri": "/slim/docs/guides/software-lifecycle/security/github-security",
    "category": "software lifecycle",
    "description": "Recommendations for enabling GitHub security features for repositories, including using GitHub native tools like CodeQL, code scanning and more.",
    "tags": [
      "software-lifecycle",
      "security",
      "testing",
      "tools"
    ]
  },
  {
    "title": "Metrics Tracking",
    "uri": "/slim/docs/guides/software-lifecycle/metrics",
    "category": "metrics tracking",
    "description": "Recommendations for metrics collection and an installation tool for Apache DevLake.",
    "tags": [
      "software-lifecycle",
      "metrics",
      "tools"
    ]
  }
>>>>>>> 894b288e
]<|MERGE_RESOLUTION|>--- conflicted
+++ resolved
@@ -1,5 +1,4 @@
 [
-<<<<<<< HEAD
     { 
       "title": "GOVERNANCE.md",
       "uri": "/slim/docs/guides/governance/governance-model", 
@@ -172,7 +171,7 @@
         "tools"
       ]
     }
-=======
+]
   {
     "title": "GOVERNANCE.md",
     "uri": "/slim/docs/guides/governance/governance-model",
@@ -351,5 +350,4 @@
       "tools"
     ]
   }
->>>>>>> 894b288e
 ]