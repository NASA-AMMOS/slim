--- conflicted
+++ resolved
@@ -81,13 +81,8 @@
 #### Choose the Right Branch to Fork
 
 Our project typically has the following branches available, make sure to fork either the default branch or a branch someone else already tagged with a particular issue ticket you're working with.
-<<<<<<< HEAD
 - `main`[INSERT DEFAULT VCS BRANCH NAME HERE] - default branch
 - [INSERT ADDITIONAL TYPICAL VCS BRANCH NAMES HERE] - 
-=======
-- (default) `main`[INSERT DEFAULT VCS BRANCH NAME HERE]
-- [INSERT ADDITIONAL TYPICAL VCS BRANCH NAMES HERE]
->>>>>>> 652b2102
 
 ### Make your Modifications
 
@@ -166,11 +161,7 @@
 #### Submitting Bug Issues
 
 Resolving bugs is a priority for our project. We welcome bug reports. However, please make sure to do the following prior to submitting a bug report:
-<<<<<<< HEAD
 - **Check for duplicates** - there may be a bug report already describing your issue, so check the [issue tracking system]([INSERT LINK TO YOUR ISSUE TRACKING SYSTEM]) first.
-=======
-- **Check for duplicates** - there may be a bug report already describing your issue, so check the [issue tracking system]([INSERT LINK TO YOUR ISSUE TRACKING SYSTEM]) first
->>>>>>> 652b2102
 
 Here's some guidance on submitting a bug issue:
 1. Navigate to our [issue tracking system]([INSERT LINK TO YOUR ISSUE TRACKING SYSTEM]) and file a new issue
@@ -184,11 +175,7 @@
 
 #### Submitting New Feature Issues
 
-<<<<<<< HEAD
 We welcome new feature requests to help grow our project. However, please make sure to do the following prior to submitting a new feature request:
-=======
-We welcome new feature requests to help grow our project. However, please make sure to do the following prior to submitting a bug report:
->>>>>>> 652b2102
 - **Check for duplicates** - there may be a new feature issue already describing your issue, so check the [issue tracking system]([INSERT LINK TO YOUR ISSUE TRACKING SYSTEM]) first
 - **Consider alternatives** - is your feature really needed? Or is there a feature within our project or with a third-party that may help you achieve what you want?
 
@@ -227,7 +214,6 @@
 1. Ensure you have development [prerequisites](#prerequisites) cleared.
 2. Have your [development environment](#developer-environment) set up properly.
 3. Go through our [development process](#our-development-process), including proposing changes to our project.
-<<<<<<< HEAD
 
 Some guidelines for code-specific contributions:
 - **Do your homework** - read-up on necessary documentation, like `README.md`s, developer documentation, and pre-existing code to see the intention and context necessary to make your contribution a success. It's important to _communicate_ what you're working on through our project [communication channels](#communication-channels) and get buy-in from frequent contributors - this will help the project be more receptive to your contributions! 
@@ -240,20 +226,6 @@
 
 ### 📖 Documentation 
 
-=======
-
-Some guidelines for code-specific contributions:
-- **Do your homework** - read-up on necessary documentation, like `README.md`s, developer documentation, and pre-existing code to see the intention and context necessary to make your contribution a success. It's important to _communicate_ what you're working on through our project [communication channels](#communication-channels) and get buy-in from frequent contributors - this will help the project be more receptive to your contributions! 
-- **Ask questions** - its important to ask questions while you work on your contributions, to check-in with frequent contributors on the style and the set of expectations to make your code contribution work well with pre-existing project code. Use our [communication channels](#communication-channels)
-- **Keep positive** - code contributions, by their nature, have direct impacts on the output and functionality of the project. Keep a positive spirit as your code is reviewed, and take it in stride if core contributors take time to review, give you suggestions for your code or respectfully decline your contribution. This is all part of the process for quality open source development. 
-- **Comments** - include *useful* comments throughout your code that explain the intention of a code block, not a step-by-step analysis. See our [inline code documentation](#inline-code-documentation) section for specifics. 
-
-[INSERT ADDITIONAL SECTIONS HERE FOR MORE SPECIFIC CLASSES OF CODE CONTRIBUTIONS DEPENDING ON YOUR MODULES, LANGUAGES, PLATFORMS IN USE BY YOUR PROJECT. THE MORE DETAILS YOU OFFER, THE MORE LIKELY SOMEONE IS TO UNDERSTAND HOW TO CONTRIBUTE]
-<!-- EXAMPLE: APIs, PyTest, etc. -->
-
-### 📖 Documentation 
-
->>>>>>> 652b2102
 Documentation is the core way our users and contributors learn about the project. We place a high value on the quality, thoroughness, and readability of our documentation. Writing or editing documentation is an excellent way to contribute to our project without performing active coding. 
 
 ⚠️ It's **highly** advised that you take a look at our [issue-tracking system]([INSERT LINK TO YOUR ISSUE TRACKING SYSTEM]) before considering any documentation contributions. Here's some guidelines:
