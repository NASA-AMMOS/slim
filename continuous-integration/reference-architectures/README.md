--- conflicted
+++ resolved
@@ -1,35 +1,24 @@
 # Reference Architectures
 
 ## Overview
-Architectures presented here provides a high-level reference guide for the implementation of continuous integration 
-best practices. They describe the structure, component interrelationship and processes invoked without detailing any 
-specific implementation. Please see categories and links below for details.
+Architectures presented here provides a high-level reference guide for the implementation of continuous integration best practices. They describe the structure, component interrelationship and processes invoked without detailing any specific implementation. Please see categories and links below for details.
 
 ## Continuous Integration
-Continuous integration (CI) is an automated process triggered by development changes to perform an end-to-end 
-validation and presentation of software. There are a number of different steps whose goal is to ensure code works 
-together, tests successfully and releases readily. CI is implemented as a _development pipeline_ that automates steps 
-normally undertaken in a release process.
+Continuous integration (CI) is an automated process triggered by development changes to perform an end-to-end validation and presentation of software. There are a number of different steps whose goal is to ensure code works together, tests successfully and releases readily. CI is implemented as a _development pipeline_ that automates steps normally undertaken in a release process.
 
 ### Background
-Routine merging of components into a functional software product and publishing compiled binaries is the core of CI. It 
-demands code be committed collaboratively and requires products from different development systems to work together. It 
-tests software builds through a predictable process of known touchpoints that identify specific areas of 
-interoperability and breakage. Compilation results are shared in a centralized system of logging and reporting. These 
-approaches promote many software development best practices, but in particular 
-[reduce risk](https://martinfowler.com/articles/continuousIntegration.html#BenefitsOfContinuousIntegration):
-- [Single Source of Truth](https://martinfowler.com/articles/continuousIntegration.html#MaintainASingleSourceRepository.): 
+Routine merging of components into a functional software product and publishing compiled binaries is the core of CI. It demands code be committed collaboratively and requires products from different development systems to work together. It tests software builds through a predictable process of known touchpoints that identify specific areas of interoperability and breakage. Compilation results are shared in a centralized system of logging and reporting. These approaches promote many software development best practices, but in particular [reduce risk](https://martinfowler.com/articles/continuousIntegration.html#BenefitsOfContinuousIntegration):
+- [Single Source of Truth](https://martinfowler.com/articles/continuousIntegration.html#MaintainASingleSourceRepository.)  
 All components and configurations must be bundled to prove compiles function, easing deployment of compiled binaries.
-- [Fail Fast/Fix Fast](https://martinfowler.com/articles/continuousIntegration.html#FixBrokenBuildsImmediately): 
+- [Fail Fast/Fix Fast](https://martinfowler.com/articles/continuousIntegration.html#FixBrokenBuildsImmediately)  
 Know the limitations of compiled integrations and receive immediate notifications about failures.
-- [Visibility/Open Success](https://martinfowler.com/articles/continuousIntegration.html#EveryoneCanSeeWhatsHappening): 
+- [Visibility/Open Success](https://martinfowler.com/articles/continuousIntegration.html#EveryoneCanSeeWhatsHappening)  
 The state of the product is reported constantly on CI services.
-- [Testing Availability](https://martinfowler.com/articles/continuousIntegration.html#AutomateDeployment): 
+- [Testing Availability](https://martinfowler.com/articles/continuousIntegration.html#AutomateDeployment)  
 Automation allows repeatable deployment to test servers, elevating functional testing on par with release.
 
 ### Pipeline: A series of systems executing builds
-A [CI pipeline](https://www.redhat.com/en/topics/devops/what-cicd-pipeline) is a series of automated processes, systems 
-and triggers that execute in order to push software from raw code to a compiled product that may be deployed.  
+A [CI pipeline](https://www.redhat.com/en/topics/devops/what-cicd-pipeline) is a series of automated processes, systems and triggers that execute in order to push software from raw code to a compiled product that may be deployed.  
 ```mermaid
 flowchart LR
     subgraph P["<b>Pipeline</b>"]
@@ -67,112 +56,55 @@
 The CI pipeline is composed of several systems linked together through a series of automation triggers: 
 1. _Development System_  
 The sum of [code commits](https://en.wikipedia.org/wiki/Commit_(version_control)) and 
-[code versioning systems](https://en.wikipedia.org/wiki/Version_control), such as Git, comprised of systems that manage 
-raw code. Hosted implementations, such as [GitHub](https://github.com/), provide limited facilities to validate commits.
+[code versioning systems](https://en.wikipedia.org/wiki/Version_control), such as Git, comprised of systems that manage raw code. Hosted implementations, such as [GitHub](https://github.com/), provide limited facilities to validate commits.
 2. _Continuous Integration System_  
-A collection of services that interact dynamically to perform such tasks as compilation, testing, 
-reporting and/or archiving build artifacts. CI services, such as [Jenkins](https://www.jenkins.io/) 
+A collection of services that interact dynamically to perform such tasks as compilation, testing, reporting and/or archiving build artifacts. CI services, such as [Jenkins](https://www.jenkins.io/) 
 or [Travis CI](https://www.travis-ci.com/), serve as management node for CI operations.
 3. _Continuous Deployment System_  
-Tooling and services, such as [Ansible](https://www.ansible.com/) or 
-[Puppet](https://puppet.com/), that deploy published software into one or more venues for extended 
-testing or delivery. Often, software outputs from the CI pipeline are deployed to development 
-systems for extended user testing.
+Tooling and services, such as [Ansible](https://www.ansible.com/) or [Puppet](https://puppet.com/), that deploy published software into one or more venues for extended testing or delivery. Often, software outputs from the CI pipeline are deployed to development systems for extended user testing.
 
 ### A CI Pipeline is composed of discrete process steps
-The compile-release-publish workflow is broken down to a series of discrete process steps that describe 
-specific operations, ranging from commit processing to publishing compiled binaries. These discrete 
-process steps are reported in logs and reports, helping identify specific points during processing 
-and build failures. Process steps are associated with specific systems in the pipeline based on its 
-role, so the Development System may focus on tracking code merging and commit history, for instance. 
+The compile-release-publish workflow is broken down to a series of discrete process steps that describe specific operations, ranging from commit processing to publishing compiled binaries. These discrete process steps are reported in logs and reports, helping identify specific points during processing and build failures. Process steps are associated with specific systems in the pipeline based on its role, so the Development System may focus on tracking code merging and commit history, for instance. 
 
 #### Development System
 - **Commit**  
-Code management, including developer commits, merging and history, are tracked in this step. A commit 
-triggers notifications to subsequent steps and systems to kick off the CI pipeline. 
+Code management, including developer commits, merging and history, are tracked in this step. A commit triggers notifications to subsequent steps and systems to kick off the CI pipeline. 
 - **Validate** (optional)  
-Self-contained processing may take place to validate commit content in advance of triggering 
-notifications to subsequent steps and systems. These may include facilities, similar to 
-[Github Actions](https://docs.github.com/en/actions), that can be leveraged to validate files, amongst 
-other tasks. 
+Self-contained processing may take place to validate commit content in advance of triggering notifications to subsequent steps and systems. These may include facilities, similar to [Github Actions](https://docs.github.com/en/actions), that can be leveraged to validate files, amongst other tasks. 
 
 #### Continuous Integration System
 - **Compile** (core)  
-Core software packages are compiled and the capacity to compile is validated, resulting in unpackaged 
-binaries. Failures at this step indicate a problem in code, code merges or tooling. 
+Core software packages are compiled and the capacity to compile is validated, resulting in unpackaged binaries. Failures at this step indicate a problem in code, code merges or tooling. 
 - **Test**   
-At the core of CI is testing. The process is inherently checking for successful compilation and 
-execution, and optionally validating software with unit, integration and other tests.  
-_Successful Execution:_ Builds are inherently validated to ensure compilations complete successfully, 
-and other processes germane to the build complete. **Errors or failures result in build failure where 
-the compile-release-publish process is halted.**  
-_Software Testing:_ (optional, desirable) Test software packages are compiled and the capacity to compile 
-tests is validated, also. The test step will execute the compiled tests against core software packages to 
-run [unit and other types of functional tests](https://nasa-ammos.github.io/slim/continuous-testing/reference-architectures/) 
-on every build. Builds will proceed if no tests are implemented, however, test validation is material 
-to the CI philosophy.  
+At the core of CI is testing, a process of inherently checking for successful compilation and execution, and optionally validating software with unit, integration and other tests.  
+**_Successful Execution:_** Builds are inherently validated to ensure compilations complete successfully, and other processes germane to the build complete. _Errors or failures result in build failure where the compile-release-publish process is halted._  
+**_Software Testing:_** (optional, desirable) Test software packages are compiled and the capacity to compile tests is validated, also. The test step will execute the compiled tests against core software packages to run [unit and other types of functional tests](https://nasa-ammos.github.io/slim/continuous-testing/reference-architectures/) on every build. Builds will proceed if no tests are implemented, however, test validation is material to the CI philosophy.  
 - **Report**  
 At the core of CI is reporting, both notifications and functional reporting.  
-**_Notifications:_** Developers are notified on successful completion of builds or failures. These 
-notifications support a number of electronic media, such as email, RSS feed and chat messaging in 
-commonly used applications, such as [Slack](https://slack.com/).  
-**_Other notifications_** may trigger subsequent automation steps and systems through technologies such 
-as RESTful Web service messaging or simple HTTP requests. Think of notifying a [Kubernetes](https://kubernetes.io/) 
-service to start deployment to a cloud computing platform. 
-**_Functional Reporting:_** (compile status, test results) Reports are a built-in feature in many CI 
-systems, but extended reports can be generated also to track such items as test results locally or 
-in connected systems. The Jenkins build server, for instance, maintains build logs that tie commit 
-history and compile results to every single execution. Similarly, results from tests can be reported 
-using extended tooling to servers such as [Gurock TestRail](https://www.gurock.com/testrail/) 
-to retain test runs from every build. Build logs typically span all aspects of the 
-compile-release-publish workflow, from code checkout to publishing compiled binaries. 
+**_Notifications:_** Developers are notified on successful completion of builds or failures. These notifications support a number of electronic media, such as email, RSS feed and chat messaging in commonly used applications, such as [Slack](https://slack.com/).  
+**_Other notifications_** may trigger subsequent automation steps and systems through technologies such as RESTful Web service messaging or simple HTTP requests. Think of notifying a [Kubernetes](https://kubernetes.io/) service to start deployment to a cloud computing platform.  
+**_Functional Reporting:_** (compile status, test results) Reports are a built-in feature in many CI systems, but extended reports can be generated also to track such items as test results locally or in connected systems. The Jenkins build server, for instance, maintains build logs that tie commit history and compile results to every single execution. Similarly, results from tests can be reported using extended tooling to servers such as [Gurock TestRail](https://www.gurock.com/testrail/) to retain test runs from every build. Build logs typically span all aspects of the compile-release-publish workflow, from code checkout to publishing compiled binaries. 
 - **Package**  
-The result of code compilation must be deliverable as manageable objects, and that is the purpose 
-of the packaging phase. One or more compiled binaries may exist, as well as a set of properties or 
-other application-required configurations. These are bundled into one or more collections typically 
-compressed using one of a number of common formats, such as ZIP, JAR or TAR. In practice many build 
-frameworks, such as [Apache Maven](https://maven.apache.org/), package automatically. This step 
-allows the CI system to bundle, protect and lock down files for distribution and reproducibility.
+The result of code compilation must be deliverable as manageable objects, and that is the purpose of the packaging phase. One or more compiled binaries may exist, as well as a set of properties or other application-required configurations. These are bundled into one or more collections typically compressed using one of a number of common formats, such as ZIP, JAR or TAR. In practice many build frameworks, such as [Apache Maven](https://maven.apache.org/), package automatically. This step allows the CI system to bundle, protect and lock down files for distribution and reproducibility.
 - **Publish**  
-The results of the compile-release-publish process are packaged binaries. These are shared with 
-development and devops communities by publishing the files to one or more artifact repositories, 
-such as [JFrog Artifactory](https://jfrog.com/artifactory/). Packaged binaries are versioned, 
-checksummed and do not change after release -- core features of reliable and reproducible CI 
-software delivery.
+The results of the compile-release-publish process are packaged binaries. These are shared with development and devops communities by publishing the files to one or more artifact repositories, such as [JFrog Artifactory](https://jfrog.com/artifactory/). Packaged binaries are versioned, checksummed and do not change after release -- core features of reliable and reproducible CI software delivery.
 
 #### Continuous Deployment System
 - **Orchestrate** (optional)  
-The orchestration process downloads files and prepares target servers to launch. It moves compiled 
-binaries and properties into place and configures required services on destination systems. Depending 
-on complexity of the final product this step is optional.
+The orchestration process downloads files and prepares target servers to launch. It moves compiled binaries and properties into place and configures required services on destination systems. Depending on complexity of the final product this step is optional.
 - **Release** (optional)  
-In CI implementations releasing product typically starts and announces applications on a development 
-server used for extended functionality testing. An extension of this, Continuous Delivery (CD), 
-automates functionality testing and deploys to multiple [release runway](https://www.techtarget.com/searchsoftwarequality/definition/staging-environment) 
-destinations, including potentially directly to production. Releasing compiled product is optional 
-depending on intended use cases (executable vs. API library) or whether further testing is desired.
+In CI implementations releasing product typically starts and announces applications on a development server used for extended functionality testing. An extension of this, Continuous Delivery (CD), automates functionality testing and deploys to multiple [release runway](https://www.techtarget.com/searchsoftwarequality/definition/staging-environment) destinations, including potentially directly to production. Releasing compiled product is optional depending on intended use cases (executable vs. API library) or whether further testing is desired.
 
 ### Actors and Automation
-A more robust view of CI architecture describes the participants, both users and automated systems. 
-The CI process always starts with developers who commit code, and it finishes with reliable, 
-unchanging, versioned and packaged software delivered by an automated system.  
+A more robust view of CI architecture describes the participants, both users and automated systems. The CI process always starts with developers who commit code, and it finishes with reliable, unchanging, versioned and packaged software delivered by an automated system.  
 ```mermaid
 flowchart TB
-<<<<<<< HEAD
-    D1([fa:fa-desktop Dev 1]) -->|push| R["fa:fa-server Version Control Server<sup>1</sup>"]
-    D2([fa:fa-desktop Dev 2]) -->|push| R
-    Dn([fa:fa-desktop Dev n]) -->|push| R
-    R -->|trigger| C["fa:fa-server CI Server<sup>2</sup>"]
-    C-->|validate| R
-    C-->|report| RS["fa:fa-server Reporting Service<sup>5</sup>"]
-=======
     D1([fa:fa-desktop Dev 1]) -->|push| R["fa:fa-server Version Control Server¹"]
     D2([fa:fa-desktop Dev 2]) -->|push| R
     Dn([fa:fa-desktop Dev n]) -->|push| R
     R -->|trigger| C["fa:fa-server CI Server²"]
     C-->|validate| R
     C-->|report| RS["fa:fa-server Reporting Service⁵"]
->>>>>>> 77d6f4f8
     Q{"Compile<br/>& Test"}
     S((Success))
     F[Notify]
@@ -180,13 +112,8 @@
     C-->Q
     Q-->S
     Q-->|exception<br/>or change|F
-<<<<<<< HEAD
-    S-->|publish| AR["fa:fa-server Artifact Repository<sup>3</sup>"]
-    S-.->|"deploy (opt.)"| AS["fa:fa-server Application Server<sup>4</sup>"]
-=======
     S-->|publish| AR["fa:fa-server Artifact Repository³"]
     S-.->|"deploy (opt.)"| AS["fa:fa-server Application Server⁴"]
->>>>>>> 77d6f4f8
     subgraph Community
         U1([fa:fa-user User 1])
         U2([fa:fa-user User 2])
@@ -203,70 +130,20 @@
 ```
 ###### **_NOTE: Physical servers are numbered in the above diagram._**
 #### Participant Touchpoints
-The actors in the CI process are code maintainers and end users. The automation takes place in 
-servers or services between these actors. A more detailed understanding of the process itemizes 
-the roles and responsibilities of each participant. This graph interleaves services with users 
-and processes to explain process flow. 
+The actors in the CI process are code maintainers and end users. The automation takes place in servers or services between these actors. A more detailed understanding of the process itemizes the roles and responsibilities of each participant. This graph interleaves services with users and processes to explain process flow. 
 
-👩‍💻 [**Action:** Push] **Developers**, or code maintainers, ("Dev 1...n") start 
-the build process by committing and pushing code to a remote version control server (VCS), such 
-as Git. This may be anything from a minor property change to new code, but in all cases the 
-expectation is that code from one maintainers' workstation should execute identically and reliably 
-on others. 
+👩‍💻 [**Action:** Push] **Developers**, or code maintainers, ("Dev 1...n") start the build process by committing and pushing code to a remote version control server (VCS), such as Git. This may be anything from a minor property change to new code, but in all cases the expectation is that code from one maintainers' workstation should execute identically and reliably on others. 
 
-<sup>1</sup>🖥 [**Start** -- **Action:** Trigger, Content Validation] The **VCS server** reports when 
-new code is delivered (commit) and performs content validation on that code. Content validation 
-can range from verifying format of data in the commit to checking for specific content in files. 
-On code acceptance and validation, a network request triggers to notify successive machines to 
-continue processing. 
+<sup>1</sup>🖥 [**Start** -- **Action:** Trigger, Content Validation] The **VCS server** reports when new code is delivered (commit) and performs content validation on that code. Content validation can range from verifying format of data in the commit to checking for specific content in files. On code acceptance and validation, a network request triggers to notify successive machines to continue processing. 
 
-<sup>2</sup>🖥 [**Service** -- **Action:** Validate, Publish, Deploy (opt.), Report] The 
-**Continuous Integration Server** (CI Server) provides a platform to execute various steps in 
-the CI process. It's the core that handles both decision making and mechanics of compilation, 
-testing and packaging. A unified interface provides a centralized location to view progress and 
-success of application builds. The CI Server makes decisions on whether to proceed when code 
-compiles and examines test results to verify test passes. It typically retains detailed logs 
-of processes and test results that are made available through a user interface for on-demand 
-viewing. Notifications are provided through both the user interface and other media, such 
-as email. Additionally, the CI Server provides the platform that executes post-build steps, 
-including publishing packaged artifacts or deploying those artifacts to servers for user 
-consumption. This is all accomplished using built-in tooling or compatible scripting. 
+<sup>2</sup>🖥 [**Service** -- **Action:** Validate, Publish, Deploy (opt.), Report] The **Continuous Integration Server** (CI Server) provides a platform to execute various steps in the CI process. It's the core that handles both decision making and mechanics of compilation, testing and packaging. A unified interface provides a centralized location to view progress and success of application builds. The CI Server makes decisions on whether to proceed when code compiles and examines test results to verify test passes. It typically retains detailed logs of processes and test results that are made available through a user interface for on-demand viewing. Notifications are provided through both the user interface and other media, such as email. Additionally, the CI Server provides the platform that executes post-build steps, including publishing packaged artifacts or deploying those artifacts to servers for user consumption. This is all accomplished using built-in tooling or compatible scripting. 
 
-<sup>3</sup>🖥 [**Endpoint**] The **Artifact Repository** is a dedicated software library for 
-storing various build products ("artifacts") that is available on demand to developers, users 
-and implementers. On successful builds the CI server publishes packaged artifacts to the 
-repository to make them available broadly. 
+<sup>3</sup>🖥 [**Endpoint**] The **Artifact Repository** is a dedicated software library for storing various build products ("artifacts") that is available on demand to developers, users and implementers. On successful builds the CI server publishes packaged artifacts to the repository to make them available broadly. 
 
-<sup>4</sup>🖥 [**Endpoint**] The **Application Server** provides an execution environment with 
-the final software package deployed in a runtime environment for extended use testing. 
-Depending on the type of software project -- whether it's an API library, server application 
-or executable -- deployment optionally provides a platform to demonstrate the product. 
-Automated testing can be further leveraged to verify that an application performs as 
-designed. Some CI processes extend the concept of automated deployment through a series of 
-server destinations along a release runway. "Continuous Deployment (CD)" extends the CI 
-process to automatically deploy packaged software in a production environment. 
+<sup>4</sup>🖥 [**Endpoint**] The **Application Server** provides an execution environment with the final software package deployed in a runtime environment for extended use testing. Depending on the type of software project -- whether it's an API library, server application or executable -- deployment optionally provides a platform to demonstrate the product. Automated testing can be further leveraged to verify that an application performs as designed. Some CI processes extend the concept of automated deployment through a series of server destinations along a release runway. "Continuous Deployment (CD)" extends the CI process to automatically deploy packaged software in a production environment. 
 
-<sup>5</sup>🖥 [**Service** -- **Notification and Reporting Services**] **Notify** and 
-**Reporting Services** assume different forms to provide real-time information on build 
-status. These are typically handled within the CI Server in the case of build failure 
-emails. Build logs are published to the CI Server user interface for on-demand 
-inspection. However, reporting in a CI process may also take the form of automated ticket 
-creation in issue tracking software, such as [Atlassian Jira](https://www.atlassian.com/software/jira/guides/getting-started/overview) 
-or test case reporting in test management software, such as _Gurock TestRail_. Notification 
-is highly customizable in the CI server and in most cases leverages built-in server 
-features. 
+<sup>5</sup>🖥 [**Service** -- **Notification and Reporting Services**] **Notify** and **Reporting Services** assume different forms to provide real-time information on build status. These are typically handled within the CI Server in the case of build failure emails. Build logs are published to the CI Server user interface for on-demand inspection. However, reporting in a CI process may also take the form of automated ticket creation in issue tracking software, such as [Atlassian Jira](https://www.atlassian.com/software/jira/guides/getting-started/overview) or test case reporting in test management software, such as _Gurock TestRail_. Notification is highly customizable in the CI server and in most cases leverages built-in server features. 
 
-👥  [**End** -- **Action**: Usage] The target audience is, of course, the **User 
-Community** ("User 1...n"), which is comprised of a number of participants from 
-developers to application users. Primarily, the CI process delivers packaged binaries 
-available for download, usage or integration from the Artifact Repository. These may 
-be executed directly or used as dependencies in other code. A running version of the 
-application may also be provided with an automated deployment to an Application Server. 
-However, generally, users benefit prodigiously from logs, notifications and other 
-information that provide invaluable insight and transparency to otherwise detailed and 
-intricate build systems producing modern software. 
+👥  [**End** -- **Action**: Usage] The target audience is, of course, the **User Community** ("User 1...n"), which is comprised of a number of participants from developers to application users. Primarily, the CI process delivers packaged binaries available for download, usage or integration from the Artifact Repository. These may be executed directly or used as dependencies in other code. A running version of the application may also be provided with an automated deployment to an Application Server. However, generally, users benefit prodigiously from logs, notifications and other information that provide invaluable insight and transparency to otherwise detailed and intricate build systems producing modern software. 
 
-**Ultimately, the CI process benefits all users** with a predictable, controlled and automated 
-mechanism to produce reliable software that is transparent and self-validating. This lends 
-itself to tested, reproducible software deliveries with the crisp reliability and speed of 
-automated systems. +**Ultimately, the CI process benefits all users** with a predictable, controlled and automated mechanism to produce reliable software that is transparent and self-validating. This lends itself to tested, reproducible software deliveries with the crisp reliability and speed of automated systems. 